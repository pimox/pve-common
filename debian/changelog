--- conflicted
+++ resolved
@@ -1,10 +1,3 @@
-<<<<<<< HEAD
-libpve-common-perl (6.4-2rpve1) pve pmg rpve; urgency=medium
-
-  * Disable test which rely on the timezone being specific
-
- -- Tim <tim.j.wilkinson@gmail.com>  Wed, 05 May 2021 12:29:16 -0700
-=======
 libpve-common-perl (7.0-6) bullseye; urgency=medium
 
   * fix #2831: never set bridge_fd to 0 with STP on
@@ -65,7 +58,12 @@
     disabled for the setup
 
  -- Proxmox Support Team <support@proxmox.com>  Fri, 07 May 2021 16:24:29 +0200
->>>>>>> 22529da4
+
+libpve-common-perl (6.4-2rpve1) pve pmg rpve; urgency=medium
+
+  * Disable test which rely on the timezone being specific
+
+ -- Tim <tim.j.wilkinson@gmail.com>  Wed, 05 May 2021 12:29:16 -0700
 
 libpve-common-perl (6.4-2) pve pmg; urgency=medium
 
